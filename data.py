'''
Chemevol - Python package to read in a star formation history file,
input galaxy parameters and run chemical evolution to determine the evolution
of gas, metals and dust in galaxies.

The code is based on Morgan & Edmunds 2003 (MNRAS, 343, 427)
and described in detail in Rowlands et al 2014 (MNRAS, 441, 1040).

If you use this code, please do cite the above papers.

Copyright (C) 2015 Haley Gomez, Edward Gomez and Simon Schofield, Cardiff University and LCOGT
This program is free software; you can redistribute it and/or modify
it under the terms of the GNU General Public License as published by
the Free Software Foundation; either version 2 of the License, or
(at your option) any later version.

This program is distributed in the hope that it will be useful,
but WITHOUT ANY WARRANTY; without even the implied warranty of
MERCHANTABILITY or FITNESS FOR A PARTICULAR PURPOSE.  See the
GNU General Public License for more details.

You should have received a copy of the GNU General Public License along
with this program; if not, write to the Free Software Foundation, Inc.,
51 Franklin Street, Fifth Floor, Boston, MA 02110-1301 USA.
'''

'''
These functions make a quick figure and writes results to data file
'''
import matplotlib.pyplot as plt

def writedata(time, mgas, mstars, sfr, ssfr, mdust, metalmass, metallicity, gasfraction):
    # write data to a file for plotting
    f = open('results.dat', 'w')
    text = "# Time(Gyr) Mg(Msol) Ms(Msol) SFR(Msol/yr) SSFR(/yr) Md(Msol) M_Z(Msol) Z, f_g \n"
    f.write(text)
    for i in range(0,len(mgas)):
<<<<<<< HEAD
        t = "%s %.2f %.2f %.4f %s %.2f %.2f %s %.6f \n" % \
=======
        t = "%s %.2f %.2f %.4f %s %.2f %.2f %s %.4f \n" % \
>>>>>>> e7a503d4
            (time[i], mgas[i], mstars[i], sfr[i], ssfr[i], mdust[i], \
            metalmass[i], metallicity[i], gasfraction[i])
        f.write(t)
    f.close()

def figure(time,gas,stars,metals,metallicity,dust,dust_metals_ratio,gasfraction,dust_in,timescale):
    # plot some figures to check out results
    plt.figure(figsize = (20,8))
    f1 = plt.subplot(2,3,1)
    f1.semilogy(time,gas,color='black',linestyle='-',linewidth=2,label='Gas')
    f1.semilogy(time,stars,color='black',linestyle='--',linewidth=2,label='Stars')
    f1.set_xlim(0.01,20)
    f1.set_ylim(5e8,5e11)
    f1.set_ylabel("Mass (Msun)", fontsize='16')
    f1.set_xlabel("Time (Gyrs)", fontsize='16')
    f1.legend(frameon=False,loc='lower right',fontsize='11')

    f2 = plt.subplot(2,3,2)
    f2.semilogy(time,metals,color='black',linewidth=2,label='Metals')
    f2.semilogy(time,dust,color='purple',linestyle='-',linewidth=2,label='Dust All')
    f2.legend(frameon=False,loc='lower right',fontsize='11')
    f2.set_xlim(0.01,20)
    f2.set_ylim(1e6,5e9)
    f2.set_ylabel("Mass (Msun)", fontsize='16')
    f2.set_xlabel("Time (Gyrs)", fontsize='16')

    f3 = plt.subplot(2,3,3)
    f3.semilogy(time,metals,color='black',linewidth=2,label='Metals')
    f3.semilogy(time,dust,color='purple',linestyle='-',linewidth=2,label='Dust All')
    f3.legend(frameon=False, loc='upper right', fontsize='11')
    f3.set_xlim(0.001,0.1)
    f3.set_ylim(1e2,1e9)
    f3.set_ylabel("Mass (Msun)", fontsize='16')
    f3.set_xlabel("Time (Gyrs)", fontsize='16')

    f4 = plt.subplot(2,3,4)
    f4.semilogy(time,dust_in[:,0],color='purple',linestyle='-',linewidth=2,label='Dust In (Stars+ISM)')
    f4.semilogy(time,dust_in[:,1],color='purple',linestyle='-.',linewidth=2,label='Dust Stars')
    f4.semilogy(time,dust_in[:,2],color='purple',linestyle='--',linewidth=2,label='Dust ISM')
    f4.legend(frameon=False, loc='lower right', fontsize='11')
    f4.set_xlim(0.01,5)
    f4.set_ylim(5e3,1e10)
    f4.set_ylabel("Mass (Msun)", fontsize='16')
    f4.set_xlabel("Time (Gyrs)", fontsize='16')

    f5 = plt.subplot(2,3,5)
    f5.semilogy(gasfraction,metallicity,color='black',linewidth=2,label='Metallicity')
    f5.semilogy(gasfraction,dust_metals_ratio,color='purple',linestyle='-',linewidth=2,label='Dust to Metals')
    f5.legend(frameon=False, loc='lower right', fontsize='11')
    f5.set_xlim(1.0,0.1)
    f5.set_ylim(1e-5,1.5)
    f5.set_ylabel("Fraction", fontsize='16')
    f5.set_xlabel("Gas Fraction", fontsize='16')

    f6 = plt.subplot(2,3,6)
    f6.plot(time,timescale[:,0],color='black',linewidth=2,label='destruction')
    f6.plot(time,timescale[:,1],color='purple',linewidth=2,label='grain growth')
    f6.legend(frameon=False, loc='upper right', fontsize='11')
    f6.set_xlim(0.01,20)
    f6.set_ylim(0.01,2)
    f6.set_ylabel("Timescale (Gyr)", fontsize='16')
    f6.set_xlabel("Time (Gyr)", fontsize='16')
    plt.show()<|MERGE_RESOLUTION|>--- conflicted
+++ resolved
@@ -35,11 +35,7 @@
     text = "# Time(Gyr) Mg(Msol) Ms(Msol) SFR(Msol/yr) SSFR(/yr) Md(Msol) M_Z(Msol) Z, f_g \n"
     f.write(text)
     for i in range(0,len(mgas)):
-<<<<<<< HEAD
-        t = "%s %.2f %.2f %.4f %s %.2f %.2f %s %.6f \n" % \
-=======
         t = "%s %.2f %.2f %.4f %s %.2f %.2f %s %.4f \n" % \
->>>>>>> e7a503d4
             (time[i], mgas[i], mstars[i], sfr[i], ssfr[i], mdust[i], \
             metalmass[i], metallicity[i], gasfraction[i])
         f.write(t)
