from scipy.integrate import quad
import functions as f
import numpy as np
from lookups import find_nearest, lookup_fn, t_lifetime, lookup_taum
import logging
from datetime import datetime

FORMAT = '%(asctime)-15s %(message)s'
logging.basicConfig(format=FORMAT)
logger = logging.getLogger('chem')


class ChemModel:
    def __init__(self, **inputs):
        #f.validate_initial_dict(inputs)
        try:
            self.gasmass_init = inputs['gasmass_init']
            self.gamma = inputs['gamma']
            self.imf_type = inputs['IMF_fn']
            self.dust_source = inputs['dust_source']
            self.destroy = inputs['destroy']
            self.inflows = inputs['inflows']
            self.outflows = inputs['outflows']
            self.SFH_file = inputs['SFH']
            self.coldfraction = inputs['cold_gas_fraction']
            self.epsilon = inputs['epsilon_grain']
            if not self.SFH_file:
                self.SFH_file = 'Milkyway.sfh'
            self.sfh_file = self.SFH_file
            self.load_sfh()
        except KeyError:
            logger.error('You must provide initial parameters')

    def load_sfh(self):
        try:
            vals = np.loadtxt(self.SFH_file)
            scale = [1e-9,1e9] # this puts time in Gyr and SFR in Msun/Gyr
    #        self.sfh = vals*scale
            sfh = vals*scale
            # extrapolates SFH back to 0.001Gyr using SFH file
            final_sfh = self.extra_sfh(sfh)
            self.sfh = np.array(final_sfh)
        except:
            logger.error("File '%s' will not parse" % self.SFH_file)
            self.sfh = None

    def sfr(self, t):
        try:
            vals = find_nearest(self.sfh,t)
            return vals[1]
        except:
            logger.error("No SFH yet")

    def final_sfr(self, t):
        try:
            vals = find_nearest(self.extra_sfr,t)
            return vals[1]
        except:
            logger.error("No SFH yet")

    def ejected_mass(self, t):
        mu = t_lifetime[-1]['mass']
        # we pull out mass corresponding to age of system
        # to get lower limit of integral
        m = lookup_fn(t_lifetime,'lifetime_low_metals',t)['mass']
        dm = 0.5
        em = 0.
        lifetime_cols = { 'low_metals':0, 'high_metals':1}
        while m <= mu:
            # pull out lifetime of star of mass m so we can
            # calculate SFR when star was born which is t-lifetime
            taum = lookup_taum(m,lifetime_cols['low_metals'])
            tdiff = t - taum
            if tdiff > 0:
                em += f.ejected_gas_mass(m, self.sfr(tdiff), self.imf_type) * dm
            m += dm
        return em, tdiff

    def ejected_z_mass(self, t, metallicity):
        now = datetime.now()
        mu = t_lifetime[-1][0]
        # we pull out mass corresponding to age of system
        # to get lower limit of integral
        m = lookup_fn(t_lifetime,'lifetime_low_metals',t)[0]
        dm = 0.5
        ezm = 0.
        while m <= mu:
            # pull out lifetime of star of mass m so we can
            # calculate SFR when star was born which is t-lifetime
            tdiff = find_nearest(self.tdiff,t)[1]
            if tdiff <= 0:
                zdiff =0
            else:
                zdiff = metallicity #needs to be done properly t-taum d

            if tdiff > 0:
                ezm += f.ejected_metal_mass(m, self.sfr(tdiff), zdiff, self.imf_type) * dm
            m += dm
#            print m, t, tdiff, em
        # print("Metal mass interior loop %s" % str(datetime.now()-now))
        return ezm

    def extra_sfh(self, sfh):
        '''
        This extrapolates the SFH provided to start at 0.001Gyr
        with 100 extra steps between 0.001Gyr and the first non-zero
        entry in the SFH list.

        Returns a new SFH list made from joining the
        extrapolated SFH in this routine to the original input SFH file
        '''
        #to start integral at t_0 regardless of when SFH file starts
        t_0 = 1e-3 # we want it to start at 1e-3
        tend_sfh = sfh[1][0] # 1st time array after 0
        # work out difference between t_0 and [1] entry in SFH
        dlogt = (np.log10(tend_sfh) - np.log10(t_0))/100
        norm = sfh[1][1]*(1./np.exp(-1.*self.gamma*tend_sfh))
        sfr_extra = norm * np.exp(-1.*self.gamma*t_0)
        sfr_new = sfr_extra
        t_new = t_0
        newlist = []
        #create new array between 0.001 Gyr and start of SFH data
        while t_new < tend_sfh:
            t_new = 10.**(np.log10(t_new)+dlogt)
            sfr_new = norm * np.exp(-1.*self.gamma*t_new)
            newlist.append([t_new,sfr_new])
        # start from [2:] to account for t[0],t[1] repeated entries
        # when new and in old SFHs combined
        final_sfh = newlist + (sfh.tolist()[2:])
        return final_sfh

    def gas_mass(self):
        mg = self.gasmass_init
        prev_t = 1e-3
        mg_list = []
        # Limit time to less than 20. Gyrs
        time = self.sfh[:,0]
        time = time[time<20.]
        t_diff = []
        now = datetime.now()
        for t in time:
            ej, tdiff = self.ejected_mass(t)
            dmg = - self.sfr(t) + ej + f.inflows(self.sfr(t), \
                self.inflows['xSFR']).value + f.outflows(self.sfr(t), self.outflows['xSFR']).value
            dt = t - prev_t
            prev_t = t
            mg += dmg*dt
            mg_list.append(mg)
            t_diff.append([t,tdiff])
        self.tdiff = np.array(t_diff)
        print("Gas mass exterior loop %s" % str(datetime.now()-now))
        # Output time and gas mass as Numpy Arrays
        return time, np.array(mg_list)

    def stellar_mass(self):
        mstars = 0.
        prev_t = 1e-3
        mstars_list = []
        # Limit time to less than 20. Gyrs
        time = self.sfh[:,0]
        time = time[time<20.]
        for t in time:
            dmstars = self.sfr(t)
            dt = t - prev_t
            prev_t = t
            mstars += dmstars*dt
            mstars_list.append(mstars)
        # Output time and gas mass as Numpy Arrays
        return time, np.array(mstars_list)

    def metal_mass(self,gasmass):
        metals = 0.
        prev_t = 1e-3
        # in case of pre-enrichment
        metals_i = 0.
        metals_list = []
        # Limit time to less than 20. Gyrs
        time = self.sfh[:,0]
        time = time[time<20.]
        z_lookup = []
        now = datetime.now()
        for item, t in enumerate(time):
            mg = gasmass[item]
            metallicity = metals/mg
            # outflow metallicity read from input dictionary
            if self.outflows['metals']:
                outflow_metals = metallicity
            else:
                outflow_metals = 0
            dmetals = - metallicity*self.sfr(t) + self.ejected_z_mass(t, metallicity) + metals_i + \
                    self.inflows['metals']*f.inflows(self.sfr(t), self.inflows['xSFR']).value + \
                    outflow_metals*f.outflows(self.sfr(t), self.outflows['xSFR']).value
            dt = t - prev_t
            prev_t = t
            metals += dmetals*dt
            z_lookup.append([t,metallicity])
            metals_list.append(metals)
<<<<<<< HEAD
            # print t, metallicity #mg/4.8e10, metals/mg
        # Output time and gas mass as Numpy Arrays
        print("Metal mass exterior loop %s" % str(datetime.now()-now))
        return time, np.array(metals_list,metallicity)
=======
        #     print t, metallicity #mg/4.8e10, metals/mg
        # Output time and gas mass as Numpy Arrays
        return time, np.array(metals_list,metallicity)

    def dust_mass(self,gasmass,metallicity):
        md = 0.
        prev_t = 1e-3
        # in case of pre-enrichment
        dust_list = []
        # Limit time to less than 20. Gyrs
        time = self.sfh[:,0]
        time = time[time<20.]
        for item, t in enumerate(time):
            mg = gasmass[item]
            Z = metallicity[item]
            # outflow dust options read from input dictionary
            if self.outflows['dust']:
                outflow_dust = md/mg
            else:
                outflow_dust = 0
            ddust = -(md/mg)*self.sfr(t) + self.ejected_dust_mass(t, metallicity) - \
                    (1-self.coldfraction)*(md/destruction_timescale(md,mg,SN_rate).value) + \
                    (self.coldfraction*md)/grow_timescale(self.epsilon,mg,self.sfr(t),metallicity,md).value + \
                    self.inflows['dust']*f.inflows(self.sfr(t), self.inflows['xSFR']).value + \
                    outflow_dust*f.outflows(self.sfr(t), self.outflows['xSFR']).value
            dt = t - prev_t
            prev_t = t
            md += ddust*dt
            dust_list.append(md)
            print t, mg/4.8e10, metallicity, (md/mg)/metallicity #mg/4.8e10, metals/mg
        # Output time and gas mass as Numpy Arrays
        return time, np.array(dust_list)
>>>>>>> e930dc7e
<|MERGE_RESOLUTION|>--- conflicted
+++ resolved
@@ -195,14 +195,9 @@
             metals += dmetals*dt
             z_lookup.append([t,metallicity])
             metals_list.append(metals)
-<<<<<<< HEAD
             # print t, metallicity #mg/4.8e10, metals/mg
         # Output time and gas mass as Numpy Arrays
         print("Metal mass exterior loop %s" % str(datetime.now()-now))
-        return time, np.array(metals_list,metallicity)
-=======
-        #     print t, metallicity #mg/4.8e10, metals/mg
-        # Output time and gas mass as Numpy Arrays
         return time, np.array(metals_list,metallicity)
 
     def dust_mass(self,gasmass,metallicity):
@@ -232,5 +227,4 @@
             dust_list.append(md)
             print t, mg/4.8e10, metallicity, (md/mg)/metallicity #mg/4.8e10, metals/mg
         # Output time and gas mass as Numpy Arrays
-        return time, np.array(dust_list)
->>>>>>> e930dc7e
+        return time, np.array(dust_list)