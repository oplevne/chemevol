--- conflicted
+++ resolved
@@ -83,17 +83,12 @@
         while m <= mu:
             # pull out lifetime of star of mass m so we can
             # calculate SFR when star was born which is t-lifetime
-<<<<<<< HEAD
-            # taum = lookup_fn(t_lifetime,'mass',m)['lifetime_low_metals']
             tdiff = f.find_nearest(self.tdiff,t)[1]
-=======
-            taum = lookup_fn(t_lifetime,'mass',m)['lifetime_low_metals']
-            if t <= taum:
+            if tdiff <= 0:
                 zdiff =0
             else:
                 zdiff = metallicity #needs to be done properly t-taum d
-            tdiff = t - taum
->>>>>>> 05a848bc
+
             if tdiff > 0:
                 ezm += f.ejected_metal_mass(m, self.sfr(tdiff), zdiff, self.imf_type) * dm
             m += dm
